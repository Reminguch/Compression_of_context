from typing import Callable, Optional, Union
import math
import torch
from torch import nn
import torch.nn.functional as F
from transformers.models.qwen3.modeling_qwen3 import Qwen3RMSNorm, Qwen3Attention, Qwen3MLP
from transformers.models.qwen3.configuration_qwen3 import Qwen3Config
from transformers.models.qwen3.modeling_qwen3 import eager_attention_forward, apply_rotary_pos_emb
from transformers.modeling_flash_attention_utils import FlashAttentionKwargs
from transformers.modeling_utils import ALL_ATTENTION_FUNCTIONS
from transformers.cache_utils import Cache
from transformers.activations import ACT2FN
from transformers.processing_utils import Unpack
from transformers.modeling_layers import GradientCheckpointingLayer
import os
import traceback  # For detailed exception traces

# Environment variable to control debug output
DEBUG_FLEX_ATTENTION = os.getenv('DEBUG_FLEX_ATTENTION', '1') == '1'

# FlexAttention import
try:
    from torch.nn.attention.flex_attention import flex_attention, create_block_mask
    FLEX_ATTENTION_AVAILABLE = True
except ImportError:
    FLEX_ATTENTION_AVAILABLE = False
    print("FlexAttention not available. Please ensure you have PyTorch 2.5+ with FlexAttention support.")

def debug_print(*args, **kwargs):
    """Conditional debug printing based on environment variable"""
    if DEBUG_FLEX_ATTENTION:
        print(*args, **kwargs)

def check_tensor_properties(tensor, name):
    """Debug helper to check tensor properties that might affect FlexAttention compilation"""
    debug_print(f"{name} properties:")
    debug_print(f"  shape: {tensor.shape}")
    debug_print(f"  dtype: {tensor.dtype}")
    debug_print(f"  device: {tensor.device}")
    debug_print(f"  requires_grad: {tensor.requires_grad}")
    debug_print(f"  is_contiguous: {tensor.is_contiguous()}")
    debug_print(f"  stride: {tensor.stride()}")
    debug_print(f"  memory_format: {tensor.memory_format if hasattr(tensor, 'memory_format') else 'N/A'}")

def check_system_state():
    """Check system state that might affect FlexAttention compilation"""
    debug_print("System state check:")
    debug_print(f"  PyTorch version: {torch.__version__}")
    debug_print(f"  CUDA available: {torch.cuda.is_available()}")
    debug_print(f"  Current device: {torch.cuda.current_device() if torch.cuda.is_available() else 'CPU'}")
    debug_print(f"  Is compiled: {hasattr(torch, '_C') and hasattr(torch._C, '_get_current_static_runtime')}")
    debug_print(f"  Gradient enabled: {torch.is_grad_enabled()}")
    debug_print(f"  In inference mode: {torch.is_inference_mode_enabled()}")
    
    # Check if we're in a problematic context
    try:
        # Try to access current patcher state
        import torch.fx._symbolic_trace as st
        debug_print(f"  Current patcher: {getattr(st, 'CURRENT_PATCHER', 'Not available')}")
    except Exception as e:
        debug_print(f"  Patcher check failed: {e}")

def create_position_embeddings_custom(seq_len, head_dim, device, dtype=torch.float32):
    """Create RoPE position embeddings for the given sequence length"""
    position_ids = torch.arange(seq_len, device=device, dtype=dtype).unsqueeze(0)
    
    # Create frequency matrix
    inv_freq = 1.0 / (10000 ** (torch.arange(0, head_dim, 2, device=device, dtype=dtype) / head_dim))
    
    # Compute position embeddings
    # Ensure position_ids remains 1-D after squeeze to avoid 0-D tensor issue
    position_ids_1d = position_ids.squeeze()
    if position_ids_1d.dim() == 0:
        position_ids_1d = position_ids_1d.unsqueeze(0)
    freqs = torch.outer(position_ids_1d, inv_freq)
    cos = torch.cos(freqs)
    sin = torch.sin(freqs)
    
    # Duplicate each frequency to match head_dim
    cos = torch.cat([cos, cos], dim=-1)  # (seq_len, head_dim)
    sin = torch.cat([sin, sin], dim=-1)  # (seq_len, head_dim)
    
    # Add batch dimension
    cos = cos.unsqueeze(0)  # (1, seq_len, head_dim)
    sin = sin.unsqueeze(0)  # (1, seq_len, head_dim)
    
    return cos, sin
class CompressedDecoderLayer(GradientCheckpointingLayer):
    """
    A decoder layer with optional compression capability.
    
    Args:
        enable_compression (bool): Whether to enable compression. When False, 
                                 behaves like a regular decoder layer without compression.
                                 Default: True
    """
    def __init__(self, config: Qwen3Config, layer_idx: int, T_w: int , r: float , M: Optional[int] = None, enable_compression: bool = True):
        super().__init__()
        self.hidden_size = config.hidden_size
        self.enable_compression = enable_compression

        self.self_attn = CompressedAttention(layer_idx, T_w, r, config, M, enable_compression=enable_compression)

        self.mlp = Qwen3MLP(config)
        self.input_layernorm = Qwen3RMSNorm(config.hidden_size, eps=config.rms_norm_eps)
        self.post_attention_layernorm = Qwen3RMSNorm(config.hidden_size, eps=config.rms_norm_eps)
        self.attention_type = getattr(config, 'layer_types', ['attention'] * getattr(config, 'num_hidden_layers', 32))[layer_idx]

    def forward(
        self,
        hidden_states: torch.Tensor,
        attention_mask: Optional[torch.Tensor] = None,
        position_ids: Optional[torch.Tensor] = None,
        past_key_value: Optional[Cache] = None,
        output_attentions: Optional[bool] = False,
        use_cache: Optional[bool] = False,
        cache_position: Optional[torch.Tensor] = None,
        position_embeddings: Optional[tuple[torch.Tensor, torch.Tensor]] = None,  # necessary, but kept here for BC
        compressed_attention_mask: Optional[torch.Tensor] = None,  # New parameter for compressed attention mask from previous layer
        **kwargs: Unpack[FlashAttentionKwargs],
    ) -> Union[torch.Tensor, tuple[torch.Tensor, ...]]:
        # Handle case where hidden_states might be a tuple from previous layer
        
        # Store original dtype
        original_dtype = hidden_states.dtype
        
        residual = hidden_states
        
        # Apply layer norm (may need specific dtype)
        if self.input_layernorm.weight.dtype != hidden_states.dtype:
            hidden_states = self.input_layernorm(hidden_states.to(dtype=self.input_layernorm.weight.dtype))
            hidden_states = hidden_states.to(dtype=original_dtype)
        else:
            hidden_states = self.input_layernorm(hidden_states)

        # Self Attention - now returns only attn_output
        attn_output = self.self_attn(
            hidden_states=hidden_states,
            attention_mask=compressed_attention_mask or attention_mask,  # Use compressed mask if available
            position_ids=position_ids,
            past_key_value=past_key_value,
            output_attentions=output_attentions,
            use_cache=use_cache,
            cache_position=cache_position,
            position_embeddings=position_embeddings,
            **kwargs,
        )
        
<<<<<<< HEAD
        # Unpack the 4-tuple from CompressedAttention
        residual_from_attn, hidden_states, self_attn_weights, present_key_value = attn_output
=======
        # Add residual connection
        hidden_states = residual + attn_output
>>>>>>> 0ec43475
        
        # Set default values for optional outputs since CompressedAttention now only returns attn_output
        self_attn_weights = None
        present_key_value = None

        # Fully Connected
        residual = hidden_states
        
        # Apply layer norm (may need specific dtype)
        if self.post_attention_layernorm.weight.dtype != hidden_states.dtype:
            hidden_states = self.post_attention_layernorm(hidden_states.to(dtype=self.post_attention_layernorm.weight.dtype))
            hidden_states = hidden_states.to(dtype=original_dtype)
        else:
            hidden_states = self.post_attention_layernorm(hidden_states)
        
        # Apply MLP (may need specific dtype)
        if self.mlp.gate_proj.weight.dtype != hidden_states.dtype:
            hidden_states = self.mlp(hidden_states.to(dtype=self.mlp.gate_proj.weight.dtype))
            hidden_states = hidden_states.to(dtype=original_dtype)
        else:
            hidden_states = self.mlp(hidden_states)
        
        hidden_states = residual + hidden_states

        # Return format compatible with unsloth: return tensor when single output, tuple for multiple
        if output_attentions or use_cache:
            outputs = (hidden_states,)
            if output_attentions:
                outputs += (self_attn_weights,)
            if use_cache:
                outputs += (present_key_value,)
<<<<<<< HEAD

            return outputs
        else:
            # Return both hidden states and compressed attention mask for next layer
            # Always return the compressed attention mask to maintain sequence length consistency
=======
            return outputs
        else:
            # Return only hidden states
>>>>>>> 0ec43475
            return hidden_states


class CompressedAttention(nn.Module):
    """Multi-headed attention with optional compression from Qwen3 model
    
    Args:
        enable_compression (bool): Whether to enable compression. When False,
                                 behaves like regular attention without compression.
                                 Default: True
    """

    def __init__(
        self, 
        layer_idx: int,
        T_w: int , 
        r: float , 
        config: Qwen3Config,
        M: Optional[int] = None,
        sliding_window: Optional[int] = None,
        enable_compression: bool = True
    ):
        super().__init__()
        self.config = config
        self.layer_idx = layer_idx
        self.head_dim = getattr(self.config, "head_dim", self.config.hidden_size // self.config.num_attention_heads)
        self.num_key_value_groups = self.config.num_attention_heads // self.config.num_key_value_heads
        self.scaling = self.head_dim**-0.5
        self.attention_dropout = self.config.attention_dropout
        self.is_causal = True
        self.compress = MLPCompression(config)
        self.T_w = T_w
        self.r = r
        self.M = M
        self.q_proj = nn.Linear(
            config.hidden_size, config.num_attention_heads * self.head_dim, bias=config.attention_bias
        )
        self.k_proj = nn.Linear(
            config.hidden_size, config.num_key_value_heads * self.head_dim, bias=config.attention_bias
        )
        self.v_proj = nn.Linear(
            config.hidden_size, config.num_key_value_heads * self.head_dim, bias=config.attention_bias
        )
        self.o_proj = nn.Linear(
            config.num_attention_heads * self.head_dim, config.hidden_size, bias=config.attention_bias
        )
        self.q_norm = Qwen3RMSNorm(self.head_dim, eps=config.rms_norm_eps)
        self.k_norm = Qwen3RMSNorm(self.head_dim, eps=config.rms_norm_eps)
        self.sliding_window = config.sliding_window if hasattr(config, 'layer_types') and config.layer_types[layer_idx] == "sliding_attention" else None
        self.enable_compression = enable_compression
        
        # FlexAttention is mandatory when available
        self.use_flex_attention = FLEX_ATTENTION_AVAILABLE

    def create_causal_attention_mask_mod(self, seq_len: int):
        """Create a mask_mod function for causal attention using FlexAttention"""
        def causal_mask(b, h, q_idx, kv_idx):
            # Causal mask: query can only attend to positions <= its position
            return q_idx >= kv_idx
        
        return causal_mask

    def create_causal_block_mask(self, seq_len: int, device: torch.device):
        """Create a causal BlockMask for any sequence length (compressed or uncompressed)"""
        if not self.use_flex_attention:
            return None
            
        try:
            mask_mod = self.create_causal_attention_mask_mod(seq_len)
            
            # Create block mask for the compressed sequence
            # Set B=None, H=None for broadcasting since causal pattern is the same across batch/heads
            # Use device string format that's most compatible
            device_str = str(device) if isinstance(device, torch.device) else device
            
            block_mask = create_block_mask(
                mask_mod, 
                B=None, 
                H=None, 
                Q_LEN=seq_len, 
                KV_LEN=seq_len,
                device=device_str
            )
            
            return block_mask
            
        except Exception as e:
            debug_print(f"Block mask creation failed: {e}")
            # Return None if block mask creation fails - will use minimal FlexAttention
            return None

    def compress_memory(self, x: torch.Tensor, T_w: int, r: float , M: Optional[int] = None):
        """Compress memory part of the sequence"""
        B, T, C = x.shape
        
        # Handle odd sequence length
        if T % 2 == 1:
            T_w = T_w + 1
        if T_w >= T:
            return x, None, x  # Return original if no compression needed
            
        # Split into memory and window parts
        x_m = x[:, :-T_w]
        x_w = x[:, -T_w:]
        
        # Compress memory part - MLPCompression handles dtype consistency internally
        xm_cmp = self.compress(x_m)
        
        return x_m, xm_cmp, x_w

    def forward(
        self,
        hidden_states: torch.Tensor,
        attention_mask: Optional[torch.Tensor] = None,
        position_ids: Optional[torch.Tensor] = None,
        past_key_value: Optional[Cache] = None,
        output_attentions: Optional[bool] = False,
        use_cache: Optional[bool] = False,
        cache_position: Optional[torch.Tensor] = None,
        position_embeddings: Optional[tuple[torch.Tensor, torch.Tensor]] = None,
        **kwargs: Unpack[FlashAttentionKwargs],
<<<<<<< HEAD
    ) -> tuple[torch.Tensor, torch.Tensor, Optional[torch.Tensor], Optional[tuple[torch.Tensor]]]:
=======
    ) -> torch.Tensor:
>>>>>>> 0ec43475

        
        # Store original dtype and establish working dtype
        original_dtype = hidden_states.dtype
        working_dtype = self.q_proj.weight.dtype
        
        # Cast once only if the tensor is not already in the desired dtype
        if hidden_states.dtype != working_dtype:
            hidden_states = hidden_states.to(dtype=working_dtype)
        
        ### Compression of memory part ###
        if self.enable_compression:
            x_m, xm_cmp, x_w = self.compress_memory(hidden_states, self.T_w, self.r, self.M)
            
            if xm_cmp is None:
                # When the sequence length is smaller than the configured compression window
                # (i.e. `T_w >= T`), the current implementation skips compression entirely which
                # means no **trainable** parameters participate in the forward pass. If all
                # pretrained weights are frozen, this causes the loss tensor to have
                # `requires_grad = False` and `loss.backward()` subsequently fails with:
                #     RuntimeError: element 0 of tensors does not require grad and does not have a grad_fn

                # To ensure the compression layers always stay in the computation graph we
                # perform a _dummy_ pass through the `MLPCompression` module and inject a
                # **very small** (1e-6) scaled contribution of its mean activation back into
                # `hidden_states`. The numerical impact is negligible, yet it guarantees a
                # non-zero gradient path to the compression parameters even when no real
                # compression takes place.

                dummy_cmp = self.compress(hidden_states)  # Shape: (B, ⌊T/2⌋, C) or empty when T==1

                if dummy_cmp.numel() > 0:
                    # Normal (most common) path – create a scalar from the activations.
                    dummy_scalar = dummy_cmp.mean().to(hidden_states.dtype)
                else:
                    # Fallback when the sequence length is exactly 1 and `dummy_cmp` is empty.
                    # We create a scalar directly from the compression parameters so that they
                    # are still part of the graph.
                    dummy_scalar = torch.stack([
                        p.mean().to(hidden_states.dtype) if p.numel() > 0 else torch.zeros((), device=hidden_states.device, dtype=hidden_states.dtype)
                        for p in self.compress.parameters()
                    ]).mean()

                hidden_states = hidden_states + 1e-6 * dummy_scalar  # Broadcasted addition

                residuals = hidden_states
            else:
                # Create proper query and key representations for final compression
                B, T_w_actual, C = x_w.shape
                B_m, T_m, C_m = xm_cmp.shape
                
                q_w_proj = self.q_proj(x_w).view(B, self.config.num_attention_heads, T_w_actual, self.head_dim)
                q_w = self.q_norm(q_w_proj)
                
                km_cmp_proj = self.k_proj(xm_cmp).view(B_m, self.config.num_key_value_heads, T_m, self.head_dim)
                km_cmp = self.k_norm(km_cmp_proj)
                
                FinalCompression = FinalCompressedTokens(self.config, q_w, km_cmp, self.r, self.M)
                compressed_tokens = FinalCompression(x_m, xm_cmp)
                
                hidden_states = torch.cat([compressed_tokens, x_w], dim=1)
                residuals = hidden_states  # avoid extra memory copy
        else:
            # Skip compression - use original hidden states directly
            residuals = hidden_states
        
        # Update shapes after compression
        input_shape = hidden_states.shape[:-1]
        hidden_shape = (*input_shape, -1, self.head_dim)

        query_states = self.q_norm(self.q_proj(hidden_states).view(hidden_shape))
        key_states = self.k_norm(self.k_proj(hidden_states).view(hidden_shape))
        value_states = self.v_proj(hidden_states).view(hidden_shape)
        

        # Ensure tensors maintain their batch dimension and are properly shaped
        # Handle both training (batch dim lost) and cold pass/inference scenarios
        batch_size = hidden_states.shape[0] if hidden_states.dim() > 1 else 1
        
        # Helper function to ensure consistent batch dimensions
        def ensure_batch_dim(tensor, target_batch_size):
            if tensor.dim() == 2:
                # Lost batch dimension during training
                return tensor.unsqueeze(0)
            elif tensor.dim() == 3 and tensor.shape[0] != target_batch_size:
                # Cold pass scenario: tensor lost batch dim but others didn't
                return tensor.unsqueeze(0)
            elif tensor.dim() == 3 and target_batch_size == 1:
                # Training scenario: tensor is [seq_len, heads, head_dim] but should be [1, seq_len, heads, head_dim]
                return tensor.unsqueeze(0)
            return tensor
        
        # Ensure all tensors have consistent batch dimensions
        hidden_states = ensure_batch_dim(hidden_states, batch_size)
        query_states = ensure_batch_dim(query_states, batch_size)
        key_states = ensure_batch_dim(key_states, batch_size)
        value_states = ensure_batch_dim(value_states, batch_size)
        
        # Update input_shape if batch dimension was added
        if hidden_states.shape[0] != batch_size:
            input_shape = hidden_states.shape[:-1]
        
        # Create position embeddings for the compressed sequence AFTER batch dimension restoration
        seq_len_current = hidden_states.shape[1]
        
        if DEBUG_FLEX_ATTENTION:
            print(f"Creating position embeddings:")
            print(f"  hidden_states shape: {hidden_states.shape}")
            print(f"  seq_len_current: {seq_len_current}")
        
        position_ids = torch.arange(seq_len_current, device=hidden_states.device).unsqueeze(0)
        position_embeddings = create_position_embeddings_custom(seq_len_current, self.head_dim, hidden_states.device, working_dtype)
        cos, sin = position_embeddings
        
        if DEBUG_FLEX_ATTENTION:
            print(f"Position embeddings created for seq_len={seq_len_current}")
            print(f"cos shape: {cos.shape}, sin shape: {sin.shape}")
        
        # Debug information for both training and cold pass scenarios
        if DEBUG_FLEX_ATTENTION:
            print(f"Batch size: {batch_size}")
            print(f"hidden_states shape: {hidden_states.shape}")
            print(f"query_states shape: {query_states.shape}")
            print(f"key_states shape: {key_states.shape}")
            print(f"cos shape: {cos.shape}")
            print(f"sin shape: {sin.shape}")
            print(f"seq_len_current: {seq_len_current}")
        
        # Transpose for RoPE application: [batch, seq_len, heads, head_dim] -> [batch, heads, seq_len, head_dim]
        query_states_rope = query_states.transpose(1, 2)
        key_states_rope = key_states.transpose(1, 2)
        
        if DEBUG_FLEX_ATTENTION:
            print(f"Before RoPE application:")
            print(f"  query_states_rope: {query_states_rope.shape}")
            print(f"  key_states_rope: {key_states_rope.shape}")
            print(f"  cos: {cos.shape}")
            print(f"  sin: {sin.shape}")
        
        # Apply RoPE with correct tensor shapes
        # Ensure position embeddings match the expected sequence length
        expected_seq_len = query_states_rope.shape[2]  # seq_len dimension after transpose
        if cos.shape[1] != expected_seq_len:
            if DEBUG_FLEX_ATTENTION:
                print(f"WARNING: Position embeddings mismatch!")
                print(f"  Expected seq_len: {expected_seq_len}")
                print(f"  cos shape: {cos.shape}")
                print(f"  sin shape: {sin.shape}")
            # Recreate position embeddings with correct sequence length
            position_embeddings = create_position_embeddings_custom(expected_seq_len, self.head_dim, hidden_states.device, working_dtype)
            cos, sin = position_embeddings
            if DEBUG_FLEX_ATTENTION:
                print(f"  Recreated cos shape: {cos.shape}, sin shape: {sin.shape}")
        
        query_states_rope, key_states_rope = apply_rotary_pos_emb(query_states_rope, key_states_rope, cos, sin)
        
        # Transpose back for attention computation: [batch, heads, seq_len, head_dim] -> [batch, seq_len, heads, head_dim]
        query_states = query_states_rope.transpose(1, 2)
        key_states = key_states_rope.transpose(1, 2)

    
        
        if past_key_value is not None:
            cache_kwargs = {"sin": sin, "cos": cos, "cache_position": cache_position}
            key_states, value_states = past_key_value.update(key_states, value_states, self.layer_idx, cache_kwargs)

        # Debug prints before attention pass
        if DEBUG_FLEX_ATTENTION:
            print(f"Before attention - query_states shape: {query_states.shape}")
            print(f"Before attention - key_states shape: {key_states.shape}")
            print(f"Before attention - value_states shape: {value_states.shape}")
            print(f"Expected attention format: [batch, seq_len, heads, head_dim]")
        
        # Try FlexAttention first, fallback to standard attention if it fails
        attn_output = None
        attn_weights = None
        
        if self.use_flex_attention:
            # Prepare tensors for FlexAttention - already in working_dtype and contiguous
            # FlexAttention expects [batch, heads, seq_len, head_dim] format (not [batch, seq_len, heads, head_dim])
            query_states_flex = query_states.transpose(1, 2).contiguous()  # [batch, heads, seq_len, head_dim]
            key_states_flex = key_states.transpose(1, 2).contiguous()      # [batch, heads, seq_len, head_dim]
            value_states_flex = value_states.transpose(1, 2).contiguous()  # [batch, heads, seq_len, head_dim]
            
            if DEBUG_FLEX_ATTENTION:
                print(f"FlexAttention tensor preparation:")
                print(f"  query_states_flex: {query_states_flex.shape} (expected: [batch, heads, seq_len, head_dim])")
                print(f"  key_states_flex: {key_states_flex.shape} (expected: [batch, heads, seq_len, head_dim])")
                print(f"  value_states_flex: {value_states_flex.shape} (expected: [batch, heads, seq_len, head_dim])")

            # Ensure all inputs are bfloat16 for mixed precision training
            if self.training and self.config.torch_dtype == torch.bfloat16:
                query_states_flex = query_states_flex.to(torch.bfloat16)
                key_states_flex = key_states_flex.to(torch.bfloat16)
                value_states_flex = value_states_flex.to(torch.bfloat16)

            # --- Attempt 1: FlexAttention with Block Mask ---
            # Get actual sequence lengths from the tensors for block mask creation
            # After transpose, shape is [batch, heads, seq_len, head_dim], so seq_len is at index 2
            actual_q_len = query_states_flex.shape[2]  # seq_len dimension
            actual_kv_len = key_states_flex.shape[2]   # seq_len dimension
            
            if DEBUG_FLEX_ATTENTION:
                print(f"Creating block mask for q_len={actual_q_len}, kv_len={actual_kv_len}")
            
            block_mask = self.create_causal_block_mask(actual_q_len, hidden_states.device)
            if block_mask is not None:
                try:
                    debug_print("Attempting FlexAttention with block mask.")
                    dev = getattr(block_mask, 'device', 'unknown')
                    debug_print(f"Block mask created with shape {getattr(block_mask, 'shape', 'unknown')} on {dev}")
                    
                    if DEBUG_FLEX_ATTENTION:
                        print(f"FlexAttention inputs:")
                        print(f"  query_states_flex: {query_states_flex.shape}")
                        print(f"  key_states_flex: {key_states_flex.shape}")
                        print(f"  value_states_flex: {value_states_flex.shape}")
                        print(f"  block_mask shape: {getattr(block_mask, 'shape', 'unknown')}")
                    
                    # Force a graph break before calling FlexAttention to prevent nested compilation
                    import torch as _t
                    _t._dynamo.graph_break()

                    flex_output = flex_attention(
                        query_states_flex,
                        key_states_flex,
                        value_states_flex,
                        block_mask=block_mask,
                        enable_gqa=(self.num_key_value_groups > 1),
                    )
                    attn_output = flex_output[0] if isinstance(flex_output, tuple) else flex_output
                except Exception as e:
                    debug_print(f"FlexAttention with block mask FAILED: {e}")
                    debug_print(traceback.format_exc())
                    attn_output = None  # Ensure it's None for the next step

            # --- Attempt 2: FlexAttention without Block Mask (if first attempt failed or was skipped) ---
            # if attn_output is None:
            #     debug_print("Attempting FlexAttention without block mask.")
            #     try:
            #         # Force a graph break before calling FlexAttention
            #         import torch as _t
            #         _t._dynamo.graph_break()

            #         flex_output = flex_attention(
            #             query_states_flex,
            #             key_states_flex,
            #             value_states_flex,
            #             block_mask=None,
            #             enable_gqa=(self.num_key_value_groups > 1),
            #         )
            #         attn_output = flex_output[0] if isinstance(flex_output, tuple) else flex_output
            #     except Exception as e:
            #         debug_print(f"FlexAttention without block mask FAILED: {e}")
            #         debug_print(traceback.format_exc())
            #         attn_output = None
        
        if attn_output is None:
            raise RuntimeError("FlexAttention failed")

            # Fallback to PyTorch scaled_dot_product_attention (FlashAttention/Triton kernels)

            query_states_std = query_states.contiguous()
            key_states_std   = key_states.contiguous()
            value_states_std = value_states.contiguous()

            # Expand K/V to match Q heads if Grouped Query Attention is used
            if self.num_key_value_groups > 1:
                bsz, kv_heads, slen, hd = key_states_std.shape
                target_heads = kv_heads * self.num_key_value_groups
                key_states_std = key_states_std.unsqueeze(2).expand(bsz, kv_heads, self.num_key_value_groups, slen, hd).reshape(bsz, target_heads, slen, hd)
                value_states_std = value_states_std.unsqueeze(2).expand(bsz, kv_heads, self.num_key_value_groups, slen, hd).reshape(bsz, target_heads, slen, hd)

            attn_output = F.scaled_dot_product_attention(
                query_states_std,
                key_states_std,
                value_states_std,
                attn_mask=None,
                dropout_p=self.attention_dropout if self.training else 0.0,
                is_causal=True,
            )
            attn_weights = None

        # Ensure we actually have an attention output tensor at this point
        if attn_output is None:
            raise RuntimeError("Both FlexAttention and SDPA fallback failed; cannot continue training.")
        # Static type hint for linters – attn_output is guaranteed to be a Tensor here
        assert isinstance(attn_output, torch.Tensor)
            
        attn_output = attn_output.reshape(*input_shape, -1).contiguous()
        
        # Ensure attn_output matches the projection layer's dtype before the matmul
        if attn_output.dtype != self.o_proj.weight.dtype:
            attn_output = attn_output.to(self.o_proj.weight.dtype)

        # Output projection - already in working_dtype
        attn_output = self.o_proj(attn_output)
        
        # Convert back to original dtype only at the end
        if attn_output.dtype != original_dtype:
            attn_output = attn_output.to(dtype=original_dtype)
        
        if residuals.dtype != original_dtype:
            residuals = residuals.to(dtype=original_dtype)
        
        # Return appropriate attention mask based on compression state
        if self.enable_compression:
            if self.use_flex_attention:
                output_attention_mask = torch.tensor([seq_len_current], device=hidden_states.device, dtype=torch.long)
            else:
                output_attention_mask = None
        else:
            output_attention_mask = None
            
<<<<<<< HEAD
        return residuals, attn_output, attn_weights, None   # Return 4-tuple with compressed attention mask
=======
        return attn_output
>>>>>>> 0ec43475

class NoLoRALinear(nn.Linear):
    """A Linear layer that prevents LoRA adaptation by overriding __getattr__"""
    
    def __getattr__(self, name):
        # Prevent LoRA attribute access
        if name in ['lora_A', 'lora_B', 'lora_embedding_A', 'lora_embedding_B', 'scaling']:
            raise AttributeError(f"'{self.__class__.__name__}' object has no attribute '{name}' (LoRA not supported)")
        return super().__getattr__(name)

class MLPCompression(nn.Module):
    def __init__(self, config: Qwen3Config):
        super().__init__()
        self.config = config
        self.hidden_size = config.hidden_size
        self.intermediate_size = config.intermediate_size
        
        # Use NoLoRALinear to prevent LoRA application
        self.gate_proj = NoLoRALinear(2*self.hidden_size, int(self.intermediate_size/4), bias=False)
        self.up_proj = NoLoRALinear(2*self.hidden_size, int(self.intermediate_size/4), bias=False)
        self.down_proj = NoLoRALinear(int(self.intermediate_size/4), self.hidden_size, bias=False)
        
        # Get the activation function - ACT2FN returns instantiated functions
        self.act_fn = ACT2FN[config.hidden_act]

    def forward(self, x):
        B, T, C = x.shape
        T_even = T - (T % 2)  # Handle odd sequence length
        
        if T_even > 0:
            # Reshape to get pairs of tokens
            x_pairs = x[:, :T_even].view(B, T_even // 2, 2 * C)
            
            # Compute gates and transform dtype only if needed
            gate_pairs = x_pairs if x_pairs.dtype == self.gate_proj.weight.dtype else x_pairs.to(self.gate_proj.weight.dtype)
            up_pairs = x_pairs if x_pairs.dtype == self.up_proj.weight.dtype else x_pairs.to(self.up_proj.weight.dtype)
            
            gate_out = self.gate_proj(gate_pairs)
            up_out = self.up_proj(up_pairs)
            
            # Convert back to x.dtype only if different
            gate_out = gate_out if gate_out.dtype == x.dtype else gate_out.to(x.dtype)
            up_out = up_out if up_out.dtype == x.dtype else up_out.to(x.dtype)
            
            # Now apply gates and continue processing
            mlp_out = self.down_proj(self.act_fn(gate_out) * up_out)
            mlp_out = mlp_out if mlp_out.dtype == x.dtype else mlp_out.to(x.dtype)
            
            # Apply activation and set output
            mlp_out = self.act_fn(mlp_out)
            x_compressed = mlp_out
        else:
            x_compressed = torch.empty(B, 0, C, device=x.device, dtype=x.dtype)
        
        return x_compressed

# class MLPCompression(nn.Module):
#     def __init__(self, config: Qwen3Config)
#         super().__init__()
#         self.config = config
#         self.hidden_size = config.hidden_size
#         self.intermediate_size = config.intermediate_size
#         # Use NoLoRALinear to prevent LoRA application
#         self.gate_proj = NoLoRALinear(2*self.hidden_size, int(self.intermediate_size/4), bias=False)
#         self.up_proj = NoLoRALinear(2*self.hidden_size, int(self.intermediate_size/4), bias=False)
#         self.down_proj = NoLoRALinear(int(self.intermediate_size/4), self.hidden_size, bias=False)

#         # FIXED intermediate size 10

#         # self.gate_proj = NoLoRALinear(2*self.hidden_size, 10, bias=False)
#         # self.up_proj = NoLoRALinear(2*self.hidden_size, 10, bias=False)
#         # self.down_proj = NoLoRALinear(10, self.hidden_size, bias=False)
        
#         # Initialize gate projections to zero
#         # nn.init.zeros_(self.gate_proj.weight)
#         # nn.init.zeros_(self.up_proj.weight)
#         # nn.init.zeros_(self.down_proj.weight)
        
#         # Get the activation function - ACT2FN returns instantiated functions
#         self.act_fn = ACT2FN[config.hidden_act]
        
#         # Learnable parameters for weighted combination
#         self.a = nn.Parameter(torch.ones(1)/2)
#         self.b = nn.Parameter(torch.ones(1)/2)
        
#         # Normalization layer after compression
#         self.norm = Qwen3RMSNorm(self.hidden_size, eps=config.rms_norm_eps)

#     def forward(self, x):
#         B, T, C = x.shape
#         T_even = T - (T % 2)
        
        
#         # Store original dtype and establish working dtype
#         original_dtype = x.dtype
#         working_dtype = self.gate_proj.weight.dtype
        
#         # Convert to working dtype once at the beginning
#         x = x.to(dtype=working_dtype)
        
#         if T_even > 0:
#             # Reshape to get pairs
#             x_pairs = x[:, :T_even].view(B, T_even // 2, 2 * C)
            
#             # Extract individual tokens from pairs
#             x_even = x[:, :T_even:2]  # x[2*i] - tokens at even positions
#             x_odd = x[:, 1:T_even:2]  # x[2*i+1] - tokens at odd positions
            
#             # All tensors are already in working_dtype
#             # Ensure a and b parameters are in working_dtype
#             a = self.a.to(dtype=working_dtype)
#             b = self.b.to(dtype=working_dtype)
            
#             # Compute MLP component
#             gate_out = self.gate_proj(x_pairs)
#             up_out = self.up_proj(x_pairs)
            
#             mlp_out = self.down_proj(self.act_fn(gate_out) * up_out)
            
#             # Compute weighted combination: a * x[2*i] + b * x[2*i+1] + MLP(x_pairs)
#             x_compressed = a * x_even + b * x_odd + mlp_out
#             x_compressed = self.act_fn(x_compressed)
            
#             # Apply normalization after compression
#             x_compressed = self.norm(x_compressed)
            
#         else:
#             x_compressed = torch.empty(B, 0, C, device=x.device, dtype=working_dtype)
        
#         # Convert back to original dtype only at the end
#         return x_compressed.to(dtype=original_dtype)

class FinalCompressedTokens(nn.Module):
    def __init__(self, config: Qwen3Config, q_w: torch.Tensor, km_cmp: torch.Tensor, r: float, M: Optional[int] = None):
        super().__init__()
        self.config = config
        self.head_dim = getattr(config, "head_dim", config.hidden_size // config.num_attention_heads)
        self.num_key_value_groups = config.num_attention_heads // config.num_key_value_heads
        self.scaling = self.head_dim**-0.5
        self.attention_dropout = config.attention_dropout
        self.is_causal = True
        self.q_w = q_w
        self.km_cmp = km_cmp
        self.r = r
        self.M = M

    def importance_score(self):
        """Compute importance scores by calculating attention between window queries and memory keys."""
        q_w = self.q_w
        km_cmp = self.km_cmp
        
        
        # Ensure dtype consistency - use query dtype as working dtype
        working_dtype = q_w.dtype
        km_cmp = km_cmp.to(dtype=working_dtype)
        
        # Handle grouped query attention: repeat key heads to match query heads
        if self.num_key_value_groups > 1:
            # Ensure tensor is contiguous before expansion
            km_cmp = km_cmp.contiguous()
            
            # Use expand instead of repeat_interleave for better compatibility
            batch_size, num_kv_heads, seq_len, head_dim = km_cmp.shape
            target_num_heads = num_kv_heads * self.num_key_value_groups
            
            
            # Expand km_cmp: (B, num_kv_heads, seq_len, head_dim) -> (B, num_heads, seq_len, head_dim)
            km_cmp = km_cmp.unsqueeze(2).expand(batch_size, num_kv_heads, self.num_key_value_groups, seq_len, head_dim)
            km_cmp = km_cmp.reshape(batch_size, target_num_heads, seq_len, head_dim)
            
        # Compute attention scores
        
        attention_scores = torch.matmul(q_w, km_cmp.transpose(-2, -1)) * self.scaling
        
        attention_weights = F.softmax(attention_scores, dim=-1)
        
        if self.training and self.attention_dropout > 0:
            attention_weights = F.dropout(attention_weights, p=self.attention_dropout)
        
        # Compute importance scores by summing over query positions and averaging over heads
        cumulative_attention = attention_weights.sum(dim=2)  # Sum over query positions: (B, num_heads, T_m)
        
        importance_scores = cumulative_attention.mean(dim=1)  # Average over heads: (B, T_m)
        
        return importance_scores

    def forward(self, x_m: torch.Tensor, xm_cmp: torch.Tensor) -> torch.Tensor:
        # Store original dtype
        original_dtype = x_m.dtype
        
        importance_scores = self.importance_score()
        
        indices = select_indices(importance_scores, self.r, self.M)
        
        x_m_expanded = interleave_selected(x_m, xm_cmp, indices)
        
        # Ensure output has the correct dtype
        return x_m_expanded.to(dtype=original_dtype)

        
def select_indices(importance_scores: torch.Tensor, r: float, M: Optional[int] = None):
    B, T_m = importance_scores.shape
    if M is None:
        M = 0
    num_to_select = int(r * T_m + M * (1 - r)/2)
    num_to_select = min(num_to_select, T_m)
    if num_to_select == 0:
        return torch.empty(B, 0, device=importance_scores.device, dtype=torch.long)
    selected_indices = torch.topk(importance_scores, num_to_select, dim=1).indices
    return selected_indices

def interleave_selected(x_m: torch.Tensor, xm_cmp: torch.Tensor, selected_indices: torch.Tensor) -> torch.Tensor:
    """Pure tensor implementation for interleaving selected tokens"""
    B, T_cmp, C = xm_cmp.shape
    device = xm_cmp.device
    
    # Use xm_cmp dtype as working dtype since it's the compressed representation
    working_dtype = xm_cmp.dtype
    
    # Convert x_m to working dtype if needed
    x_m = x_m.to(dtype=working_dtype)
    
    # Handle empty selection
    if selected_indices.numel() == 0:
        return xm_cmp

    # Handle single batch case
    if selected_indices.dim() == 1:
        selected_indices = selected_indices.unsqueeze(0).expand(B, -1)
    
    num_selected = selected_indices.shape[1]
    if num_selected == 0:
        return xm_cmp
        
    output_length = T_cmp + num_selected
    
    # Create expand mask
    expand_mask = torch.zeros(B, T_cmp, device=device, dtype=torch.bool)
    batch_idx = torch.arange(B, device=device).unsqueeze(1)
    expand_mask[batch_idx, selected_indices] = True
    
    # Get original token pairs for selected positions
    pair_start_indices = 2 * selected_indices
    pair_end_indices = 2 * selected_indices + 1
    
    # Check bounds
    T_orig = x_m.shape[1]
    if pair_end_indices.max() >= T_orig:
        return xm_cmp  # Return compressed if bounds exceeded
    
    batch_idx_pairs = batch_idx.expand(-1, num_selected)
    pair_starts = x_m[batch_idx_pairs, pair_start_indices]
    pair_ends = x_m[batch_idx_pairs, pair_end_indices]
    
    # Calculate positions
    position_sizes = torch.where(expand_mask, 2, 1)
    cum_positions = torch.cumsum(position_sizes, dim=1)
    start_positions = cum_positions - position_sizes
    
    # Initialize output with working dtype
    y = torch.zeros(B, output_length, C, device=device, dtype=working_dtype)
    
    # Place kept tokens
    keep_mask = ~expand_mask
    if keep_mask.any():
        keep_start_pos = start_positions[keep_mask]
        keep_batch_idx = batch_idx.expand(-1, T_cmp)[keep_mask]
        keep_tokens = xm_cmp[keep_mask]
        y[keep_batch_idx, keep_start_pos] = keep_tokens
    
    # Place expanded tokens
    if expand_mask.any():
        expand_start_pos = start_positions[expand_mask]
        expand_batch_idx = batch_idx.expand(-1, T_cmp)[expand_mask]
        
        # Simple mapping for expanded positions
        expand_indices = torch.arange(num_selected, device=device).unsqueeze(0).expand(B, -1)
        expand_indices = expand_indices[expand_mask[batch_idx, selected_indices]]
        
        # Place expanded tokens
        pair_start_tokens = pair_starts[expand_batch_idx, expand_indices]
        pair_end_tokens = pair_ends[expand_batch_idx, expand_indices]
            
        y[expand_batch_idx, expand_start_pos] = pair_start_tokens
        y[expand_batch_idx, expand_start_pos + 1] = pair_end_tokens
    
    return y<|MERGE_RESOLUTION|>--- conflicted
+++ resolved
@@ -146,13 +146,8 @@
             **kwargs,
         )
         
-<<<<<<< HEAD
-        # Unpack the 4-tuple from CompressedAttention
-        residual_from_attn, hidden_states, self_attn_weights, present_key_value = attn_output
-=======
         # Add residual connection
         hidden_states = residual + attn_output
->>>>>>> 0ec43475
         
         # Set default values for optional outputs since CompressedAttention now only returns attn_output
         self_attn_weights = None
@@ -184,17 +179,9 @@
                 outputs += (self_attn_weights,)
             if use_cache:
                 outputs += (present_key_value,)
-<<<<<<< HEAD
-
-            return outputs
-        else:
-            # Return both hidden states and compressed attention mask for next layer
-            # Always return the compressed attention mask to maintain sequence length consistency
-=======
             return outputs
         else:
             # Return only hidden states
->>>>>>> 0ec43475
             return hidden_states
 
 
@@ -316,11 +303,7 @@
         cache_position: Optional[torch.Tensor] = None,
         position_embeddings: Optional[tuple[torch.Tensor, torch.Tensor]] = None,
         **kwargs: Unpack[FlashAttentionKwargs],
-<<<<<<< HEAD
-    ) -> tuple[torch.Tensor, torch.Tensor, Optional[torch.Tensor], Optional[tuple[torch.Tensor]]]:
-=======
     ) -> torch.Tensor:
->>>>>>> 0ec43475
 
         
         # Store original dtype and establish working dtype
@@ -635,11 +618,7 @@
         else:
             output_attention_mask = None
             
-<<<<<<< HEAD
-        return residuals, attn_output, attn_weights, None   # Return 4-tuple with compressed attention mask
-=======
         return attn_output
->>>>>>> 0ec43475
 
 class NoLoRALinear(nn.Linear):
     """A Linear layer that prevents LoRA adaptation by overriding __getattr__"""
